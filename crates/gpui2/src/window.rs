--- conflicted
+++ resolved
@@ -1088,21 +1088,10 @@
             });
         } else if let Some(active_tooltip) = self.app.active_tooltip.take() {
             self.with_z_index(1, |cx| {
-<<<<<<< HEAD
-                cx.with_element_offset(active_tooltip.cursor_offset, |cx| {
-                    let available_space = Size {
-                        width: cx.window.viewport_size.width - active_tooltip.cursor_offset.x,
-                        height: cx.window.viewport_size.height - active_tooltip.cursor_offset.y,
-                    }
-                    .map(Into::into);
-                    active_tooltip.view.draw(available_space, cx);
-                });
-=======
                 let available_space = size(AvailableSpace::MinContent, AvailableSpace::MinContent);
                 active_tooltip
                     .view
                     .draw(active_tooltip.cursor_offset, available_space, cx);
->>>>>>> e5ada92b
             });
         }
 
