use crate::{
    AnyView, AnyWindowHandle, AppContext, BackgroundExecutor, Context, ForegroundExecutor, Model,
    ModelContext, Render, Result, Task, View, ViewContext, VisualContext, WindowContext,
};
use anyhow::{anyhow, Context as _};
use derive_more::{Deref, DerefMut};
use std::{cell::RefCell, future::Future, rc::Weak};

#[derive(Clone)]
pub struct AsyncAppContext {
    pub(crate) app: Weak<RefCell<AppContext>>,
    pub(crate) background_executor: BackgroundExecutor,
    pub(crate) foreground_executor: ForegroundExecutor,
}

impl Context for AsyncAppContext {
    type Result<T> = Result<T>;

    fn build_model<T: 'static>(
        &mut self,
        build_model: impl FnOnce(&mut ModelContext<'_, T>) -> T,
    ) -> Self::Result<Model<T>>
    where
        T: 'static,
    {
        let app = self
            .app
            .upgrade()
            .ok_or_else(|| anyhow!("app was released"))?;
        let mut app = app.borrow_mut();
        Ok(app.build_model(build_model))
    }

    fn update_model<T: 'static, R>(
        &mut self,
        handle: &Model<T>,
        update: impl FnOnce(&mut T, &mut ModelContext<'_, T>) -> R,
    ) -> Self::Result<R> {
        let app = self
            .app
            .upgrade()
            .ok_or_else(|| anyhow!("app was released"))?;
        let mut app = app.borrow_mut();
        Ok(app.update_model(handle, update))
    }

    fn update_window<T, F>(&mut self, window: AnyWindowHandle, f: F) -> Result<T>
    where
        F: FnOnce(AnyView, &mut WindowContext<'_>) -> T,
    {
        let app = self.app.upgrade().context("app was released")?;
        let mut lock = app.borrow_mut();
        lock.update_window(window, f)
    }
}

impl AsyncAppContext {
    pub fn refresh(&mut self) -> Result<()> {
        let app = self
            .app
            .upgrade()
            .ok_or_else(|| anyhow!("app was released"))?;
        let mut lock = app.borrow_mut();
        lock.refresh();
        Ok(())
    }

    pub fn background_executor(&self) -> &BackgroundExecutor {
        &self.background_executor
    }

    pub fn foreground_executor(&self) -> &ForegroundExecutor {
        &self.foreground_executor
    }

    pub fn update<R>(&self, f: impl FnOnce(&mut AppContext) -> R) -> Result<R> {
        let app = self
            .app
            .upgrade()
            .ok_or_else(|| anyhow!("app was released"))?;
        let mut lock = app.borrow_mut();
        Ok(f(&mut *lock))
    }

    pub fn update_window<R>(
        &self,
        handle: AnyWindowHandle,
        update: impl FnOnce(AnyView, &mut WindowContext) -> R,
    ) -> Result<R> {
        let app = self
            .app
            .upgrade()
            .ok_or_else(|| anyhow!("app was released"))?;
        let mut app_context = app.borrow_mut();
        app_context.update_window(handle, update)
    }

    pub fn spawn<Fut, R>(&self, f: impl FnOnce(AsyncAppContext) -> Fut) -> Task<R>
    where
        Fut: Future<Output = R> + 'static,
        R: 'static,
    {
        self.foreground_executor.spawn(f(self.clone()))
    }

    pub fn has_global<G: 'static>(&self) -> Result<bool> {
        let app = self
            .app
            .upgrade()
            .ok_or_else(|| anyhow!("app was released"))?;
        let app = app.borrow_mut();
        Ok(app.has_global::<G>())
    }

    pub fn read_global<G: 'static, R>(&self, read: impl FnOnce(&G, &AppContext) -> R) -> Result<R> {
        let app = self
            .app
            .upgrade()
            .ok_or_else(|| anyhow!("app was released"))?;
        let app = app.borrow_mut(); // Need this to compile
        Ok(read(app.global(), &app))
    }

    pub fn try_read_global<G: 'static, R>(
        &self,
        read: impl FnOnce(&G, &AppContext) -> R,
    ) -> Option<R> {
        let app = self.app.upgrade()?;
        let app = app.borrow_mut();
        Some(read(app.try_global()?, &app))
    }

    pub fn update_global<G: 'static, R>(
        &mut self,
        update: impl FnOnce(&mut G, &mut AppContext) -> R,
    ) -> Result<R> {
        let app = self
            .app
            .upgrade()
            .ok_or_else(|| anyhow!("app was released"))?;
        let mut app = app.borrow_mut();
        Ok(app.update_global(update))
    }
}

#[derive(Clone, Deref, DerefMut)]
pub struct AsyncWindowContext {
    #[deref]
    #[deref_mut]
    app: AsyncAppContext,
    window: AnyWindowHandle,
}

impl AsyncWindowContext {
    pub(crate) fn new(app: AsyncAppContext, window: AnyWindowHandle) -> Self {
        Self { app, window }
    }

    pub fn update<R>(
        &mut self,
        update: impl FnOnce(AnyView, &mut WindowContext) -> R,
    ) -> Result<R> {
        self.app.update_window(self.window, update)
    }

    pub fn on_next_frame(&mut self, f: impl FnOnce(&mut WindowContext) + 'static) {
        self.window.update(self, |_, cx| cx.on_next_frame(f)).ok();
    }

    pub fn read_global<G: 'static, R>(
        &mut self,
        read: impl FnOnce(&G, &WindowContext) -> R,
    ) -> Result<R> {
        self.window.update(self, |_, cx| read(cx.global(), cx))
    }

    pub fn update_global<G, R>(
        &mut self,
        update: impl FnOnce(&mut G, &mut WindowContext) -> R,
    ) -> Result<R>
    where
        G: 'static,
    {
        self.window.update(self, |_, cx| cx.update_global(update))
    }

<<<<<<< HEAD
    pub fn spawn<Fut, R>(&self, f: impl FnOnce(AsyncWindowContext) -> Fut + 'static) -> Task<R>
=======
    pub fn spawn<Fut, R>(&self, f: impl FnOnce(AsyncWindowContext) -> Fut) -> Task<R>
>>>>>>> 87933004
    where
        Fut: Future<Output = R> + 'static,
        R: 'static,
    {
<<<<<<< HEAD
        let this = self.clone();
        self.foreground_executor.spawn(async move { f(this).await })
=======
        self.foreground_executor.spawn(f(self.clone()))
>>>>>>> 87933004
    }
}

impl Context for AsyncWindowContext {
    type Result<T> = Result<T>;

    fn build_model<T>(
        &mut self,
        build_model: impl FnOnce(&mut ModelContext<'_, T>) -> T,
    ) -> Result<Model<T>>
    where
        T: 'static,
    {
        self.window
            .update(self, |_, cx| cx.build_model(build_model))
    }

    fn update_model<T: 'static, R>(
        &mut self,
        handle: &Model<T>,
        update: impl FnOnce(&mut T, &mut ModelContext<'_, T>) -> R,
    ) -> Result<R> {
        self.window
            .update(self, |_, cx| cx.update_model(handle, update))
    }

    fn update_window<T, F>(&mut self, window: AnyWindowHandle, update: F) -> Result<T>
    where
        F: FnOnce(AnyView, &mut WindowContext<'_>) -> T,
    {
        self.app.update_window(window, update)
    }
}

impl VisualContext for AsyncWindowContext {
    fn build_view<V>(
        &mut self,
        build_view_state: impl FnOnce(&mut ViewContext<'_, V>) -> V,
    ) -> Self::Result<View<V>>
    where
        V: 'static,
    {
        self.window
            .update(self, |_, cx| cx.build_view(build_view_state))
    }

    fn update_view<V: 'static, R>(
        &mut self,
        view: &View<V>,
        update: impl FnOnce(&mut V, &mut ViewContext<'_, V>) -> R,
    ) -> Self::Result<R> {
        self.window
            .update(self, |_, cx| cx.update_view(view, update))
    }

    fn replace_root_view<V>(
        &mut self,
        build_view: impl FnOnce(&mut ViewContext<'_, V>) -> V,
    ) -> Self::Result<View<V>>
    where
        V: Render,
    {
        self.window
            .update(self, |_, cx| cx.replace_root_view(build_view))
    }
}<|MERGE_RESOLUTION|>--- conflicted
+++ resolved
@@ -184,21 +184,12 @@
         self.window.update(self, |_, cx| cx.update_global(update))
     }
 
-<<<<<<< HEAD
-    pub fn spawn<Fut, R>(&self, f: impl FnOnce(AsyncWindowContext) -> Fut + 'static) -> Task<R>
-=======
     pub fn spawn<Fut, R>(&self, f: impl FnOnce(AsyncWindowContext) -> Fut) -> Task<R>
->>>>>>> 87933004
     where
         Fut: Future<Output = R> + 'static,
         R: 'static,
     {
-<<<<<<< HEAD
-        let this = self.clone();
-        self.foreground_executor.spawn(async move { f(this).await })
-=======
         self.foreground_executor.spawn(f(self.clone()))
->>>>>>> 87933004
     }
 }
 
